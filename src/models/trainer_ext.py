--- conflicted
+++ resolved
@@ -514,20 +514,6 @@
                                 save_pred.write(pred[i].strip() + '\n')
                             r_can.write(pred[i].strip() + '\n')
 
-<<<<<<< HEAD
-                        for i in range(len(gold)):
-                            save_gold.write(gold[i].strip() + '\n')
-                        for i in range(len(pred)):
-                            save_pred.write(pred[i].strip() + '\n')
-
-        # Write redun metrics to csv file
-        redun_path = '%s_redundancy.csv' %(self.args.result_path)
-        redun_total.to_csv(redun_path) 
-        
-        # Calculate mean of each redundancy metrics
-        redun_mean = redun_total.mean(axis=0) 
-        
-=======
                         rouges_per_doc = test_rouge(self.args.temp_dir, report_path_can, report_path_gold)        
                         redun_doc['rouge-1'] = rouges_per_doc['rouge_1_f_score']
                         redun_doc['rouge-2'] = rouges_per_doc['rouge_2_f_score']
@@ -538,7 +524,6 @@
         redun_mean = redun_total.mean(axis=0) # Calculate mean of each redundancy metrics
         # save dataframe to csv
         redun_total.to_csv(self.args.result_path+'/report.csv', sep=',', index=False)
->>>>>>> 078d475c
         if (step != -1 and self.args.report_rouge):
             rouges = test_rouge(self.args.temp_dir, can_path, gold_path)
             logger.info('Rouges at step %d \n%s' % (step, rouge_results_to_str(rouges)))
