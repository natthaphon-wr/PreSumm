--- conflicted
+++ resolved
@@ -4,7 +4,6 @@
 import torch
 import torch.nn.functional as F
 from tensorboardX import SummaryWriter
-<<<<<<< HEAD
 from sentence_transformers import SentenceTransformer
 from nltk.tokenize import sent_tokenize, word_tokenize
 from nltk.util import ngrams
@@ -13,10 +12,8 @@
 from scipy.stats import entropy
 import pandas as pd
 
-=======
 from sentence_transformers import SentenceTransformer, util
 import torch.nn.functional as F
->>>>>>> 2d07684b
 import distributed
 from models.reporter_ext import ReportMgr, Statistics
 from others.logging import logger
