--- conflicted
+++ resolved
@@ -396,14 +396,11 @@
         # Set sentence embedding model
         if(self.args.mmr_select):
             sentenceModel = SentenceTransformer('bert-base-nli-stsb-mean-tokens')
-<<<<<<< HEAD
         logger.info(f'test start')
-=======
 
         # Redundancy result dataframe 
         redun_total = pd.DataFrame(columns = ['unique_unigrams_ratio', 'unique_bigrams_ratio', 'unique_trigrams_ratio', 'nid'])
 
->>>>>>> 0a1b53b9
         can_path = '%s_step%d.candidate' % (self.args.result_path, step)
         gold_path = '%s_step%d.gold' % (self.args.result_path, step)
         with open(can_path, 'w') as save_pred:
